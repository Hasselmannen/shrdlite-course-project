--- conflicted
+++ resolved
@@ -76,7 +76,6 @@
         }
     }
 
-<<<<<<< HEAD
     // Keep track of visited nodes and the frontier
     var visited  = new collections.Set<Node>();
     var frontier = new collections.PriorityQueue<FrontierItem>(FrontierItem.compare);
@@ -102,97 +101,3 @@
     // No path was found, return undefined
     return undefined;
 }
-
-//////////////////////////////////////////////////////////////////////
-// here is an example graph
-
-interface Coordinate {
-    x : number;
-    y : number;
-}
-
-
-class GridNode {
-    constructor(
-        public pos : Coordinate
-    ) {}
-
-    add(delta : Coordinate) : GridNode {
-        return new GridNode({
-            x: this.pos.x + delta.x,
-            y: this.pos.y + delta.y
-        });
-    }
-
-    compareTo(other : GridNode) : number {
-        return (this.pos.x - other.pos.x) || (this.pos.y - other.pos.y);
-    }
-
-    toString() : string {
-        return "(" + this.pos.x + "," + this.pos.y + ")";
-    }
-}
-
-/** Example Graph. */
-class GridGraph implements Graph<GridNode> {
-    private walls : collections.Set<GridNode>;
-
-    constructor(
-        public size : Coordinate,
-        obstacles : Coordinate[]
-    ) {
-        this.walls = new collections.Set<GridNode>();
-        for (var pos of obstacles) {
-            this.walls.add(new GridNode(pos));
-        }
-        for (var x = -1; x <= size.x; x++) {
-            this.walls.add(new GridNode({x:x, y:-1}));
-            this.walls.add(new GridNode({x:x, y:size.y}));
-        }
-        for (var y = -1; y <= size.y; y++) {
-            this.walls.add(new GridNode({x:-1, y:y}));
-            this.walls.add(new GridNode({x:size.x, y:y}));
-        }
-    }
-
-    outgoingEdges(node : GridNode) : Edge<GridNode>[] {
-        var outgoing : Edge<GridNode>[] = [];
-        for (var dx = -1; dx <= 1; dx++) {
-            for (var dy = -1; dy <= 1; dy++) {
-                if (! (dx == 0 && dy == 0)) {
-                    var next = node.add({x:dx, y:dy});
-                    if (! this.walls.contains(next)) {
-                        outgoing.push({
-                            from: node,
-                            to: next,
-                            cost: Math.sqrt(dx*dx + dy*dy)
-                        });
-                    }
-                }
-            }
-        }
-        return outgoing;
-    }
-
-    compareNodes(a : GridNode, b : GridNode) : number {
-        return a.compareTo(b);
-    }
-
-    toString() : string {
-        var borderRow = "+" + new Array(this.size.x + 1).join("--+");
-        var betweenRow = "+" + new Array(this.size.x + 1).join("  +");
-        var str = "\n" + borderRow + "\n";
-        for (var y = this.size.y-1; y >= 0; y--) {
-            str += "|";
-            for (var x = 0; x < this.size.x; x++) {
-                str += this.walls.contains(new GridNode({x:x,y:y})) ? "## " : "   ";
-            }
-            str += "|\n";
-            if (y > 0) str += betweenRow + "\n";
-        }
-        str += borderRow + "\n";
-        return str;
-    }
-}
-=======
->>>>>>> 78c4b483
