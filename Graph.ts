///<reference path="lib/collections.ts"/>
///<reference path="lib/node.d.ts"/>

/** Graph module
*
*  Types for generic A\* implementation.
*
*  *NB.* The only part of this module
*  that you should change is the `aStarSearch` function. Everything
*  else should be used as-is.
*/

/** An edge in a graph. */
class Edge<Node> {
    from : Node;
    to   : Node;
    cost : number;
}

/** A directed graph. */
interface Graph<Node> {
    /** Computes the edges that leave from a node. */
    outgoingEdges(node : Node) : Edge<Node>[];
    /** A function that compares nodes. */
    compareNodes : collections.ICompareFunction<Node>;
}

/** Type that reports the result of a search. */
class SearchResult<Node> {
    /** The path (sequence of Nodes) found by the search algorithm. */
    path : Node[];
    /** The total cost of the path. */
    cost : number;
}

/**
* A\* search implementation, parameterised by a `Node` type. The code
* here is just a template; you should rewrite this function
* entirely. In this template, the code produces a dummy search result
* which just picks the first possible neighbour.
*
* Note that you should not change the API (type) of this function,
* only its body.
* @param graph The graph on which to perform A\* search.
* @param start The initial node.
* @param goal A function that returns true when given a goal node. Used to determine if the algorithm has reached the goal.
* @param heuristics The heuristic function. Used to estimate the cost of reaching the goal from a given Node.
* @param timeout Maximum time to spend performing A\* search.
* @returns A search result, which contains the path from `start` to a node satisfying `goal` and the cost of this path.
*/
function aStarSearch<Node> (
    graph : Graph<Node>,
    start : Node,
    goal : (n:Node) => boolean,
    heuristics : (n:Node) => number,
    timeout : number
<<<<<<< HEAD
) : SearchResult<Node> {

    class FrontierItem {
        constructor(
            public currNode : Node,
            public prevItem : FrontierItem,
            public cost : number
        ) { }

        // Order according to lowest cost + heuristic
        static compare: collections.ICompareFunction<FrontierItem> =
        (a, b) => b.cost + heuristics(b.currNode) - a.cost - heuristics(a.currNode);

        // Reconstruct a path to the current node
        path() : SearchResult<Node> {
            var result = new SearchResult<Node>();
            result.path = this.prevItem ? this.prevItem.path().path.concat([this.currNode]) : [this.currNode];
            result.cost = this.cost;
            return result;
        }
    }
=======
): SearchResult<Node> {
    // Temporary class used in priority queue
    class PathNode {
        parent : PathNode;
        innerNode : Node;
        cost : number;
    }

    // Function for ordering so lowest cost + heuristic is picked first in priority queue
    const comparator : collections.ICompareFunction<PathNode> =
        (a, b) => ((b.cost + heuristics(b.innerNode)) - (a.cost + heuristics(a.innerNode)));

    var frontier = new collections.PriorityQueue<PathNode>(comparator);
    frontier.add({
        parent: null,
        innerNode: start,
        cost: 0
    });

    // Remember which nodes have been visited
    var visited = new collections.Set<Node>();

    var iterations = 0;
    while (!frontier.isEmpty() && iterations < timeout) {
        var pathNode : PathNode = frontier.dequeue();
        var innerNode : Node = pathNode.innerNode;

        // Do not proceed if visited previously
        if (!visited.add(innerNode)) {
            continue;
        }

        if (goal(innerNode)) {
            // Construct a SearchResult by backtracing
            var reversePath : Node[] = [];
            var backtraceNode : PathNode = pathNode;
            do {
                reversePath.push(backtraceNode.innerNode);
            } while ((backtraceNode = backtraceNode.parent) != null)
            return {
                path: reversePath.reverse(),
                cost: pathNode.cost
            };
        }

        // Add connected nodes
        for (var edge of graph.outgoingEdges(innerNode)) {
            var nextNode = edge.to;
            frontier.add({
                parent: pathNode,
                innerNode: nextNode,
                cost: pathNode.cost + edge.cost
            });
        }
        iterations++;
    }
    // No path could be found
    return null;
}
>>>>>>> 6b7d46d9

    // Keep track of visited nodes and the frontier
    var visited  = new collections.Set<Node>();
    var frontier = new collections.PriorityQueue<FrontierItem>(FrontierItem.compare);
    frontier.enqueue(new FrontierItem(start, null, 0));

    // A* search
    while (!frontier.isEmpty()) {
        var item = frontier.dequeue();

        // Only do work if the node is the frontier has not already been visited
        if (visited.add(item.currNode)) {
            if (timeout-- < 0) { break; }
            // We found the goal node, reconstruct the path there
            if (goal(item.currNode)) { return item.path(); }

            // Add nodes connected to outgoing edges to the frontier
            for (var edge of graph.outgoingEdges(item.currNode)) {
                if (!visited.contains(edge.to)) {
                    frontier.enqueue(new FrontierItem(edge.to, item, item.cost + edge.cost));
                }
            }
        }
    }
    // No path was found, return undefined
    return void 0;
}

//////////////////////////////////////////////////////////////////////
// here is an example graph

interface Coordinate {
    x : number;
    y : number;
}


class GridNode {
    constructor(
        public pos : Coordinate
    ) {}

    add(delta : Coordinate) : GridNode {
        return new GridNode({
            x: this.pos.x + delta.x,
            y: this.pos.y + delta.y
        });
    }

    compareTo(other : GridNode) : number {
        return (this.pos.x - other.pos.x) || (this.pos.y - other.pos.y);
    }

    toString() : string {
        return "(" + this.pos.x + "," + this.pos.y + ")";
    }
}

/** Example Graph. */
class GridGraph implements Graph<GridNode> {
    private walls : collections.Set<GridNode>;

    constructor(
        public size : Coordinate,
        obstacles : Coordinate[]
    ) {
        this.walls = new collections.Set<GridNode>();
        for (var pos of obstacles) {
            this.walls.add(new GridNode(pos));
        }
        for (var x = -1; x <= size.x; x++) {
            this.walls.add(new GridNode({x:x, y:-1}));
            this.walls.add(new GridNode({x:x, y:size.y}));
        }
        for (var y = -1; y <= size.y; y++) {
            this.walls.add(new GridNode({x:-1, y:y}));
            this.walls.add(new GridNode({x:size.x, y:y}));
        }
    }

    outgoingEdges(node : GridNode) : Edge<GridNode>[] {
        var outgoing : Edge<GridNode>[] = [];
        for (var dx = -1; dx <= 1; dx++) {
            for (var dy = -1; dy <= 1; dy++) {
                if (! (dx == 0 && dy == 0)) {
                    var next = node.add({x:dx, y:dy});
                    if (! this.walls.contains(next)) {
                        outgoing.push({
                            from: node,
                            to: next,
                            cost: Math.sqrt(dx*dx + dy*dy)
                        });
                    }
                }
            }
        }
        return outgoing;
    }

    compareNodes(a : GridNode, b : GridNode) : number {
        return a.compareTo(b);
    }

    toString() : string {
        var borderRow = "+" + new Array(this.size.x + 1).join("--+");
        var betweenRow = "+" + new Array(this.size.x + 1).join("  +");
        var str = "\n" + borderRow + "\n";
        for (var y = this.size.y-1; y >= 0; y--) {
            str += "|";
            for (var x = 0; x < this.size.x; x++) {
                str += this.walls.contains(new GridNode({x:x,y:y})) ? "## " : "   ";
            }
            str += "|\n";
            if (y > 0) str += betweenRow + "\n";
        }
        str += borderRow + "\n";
        return str;
    }
}<|MERGE_RESOLUTION|>--- conflicted
+++ resolved
@@ -54,7 +54,6 @@
     goal : (n:Node) => boolean,
     heuristics : (n:Node) => number,
     timeout : number
-<<<<<<< HEAD
 ) : SearchResult<Node> {
 
     class FrontierItem {
@@ -76,67 +75,6 @@
             return result;
         }
     }
-=======
-): SearchResult<Node> {
-    // Temporary class used in priority queue
-    class PathNode {
-        parent : PathNode;
-        innerNode : Node;
-        cost : number;
-    }
-
-    // Function for ordering so lowest cost + heuristic is picked first in priority queue
-    const comparator : collections.ICompareFunction<PathNode> =
-        (a, b) => ((b.cost + heuristics(b.innerNode)) - (a.cost + heuristics(a.innerNode)));
-
-    var frontier = new collections.PriorityQueue<PathNode>(comparator);
-    frontier.add({
-        parent: null,
-        innerNode: start,
-        cost: 0
-    });
-
-    // Remember which nodes have been visited
-    var visited = new collections.Set<Node>();
-
-    var iterations = 0;
-    while (!frontier.isEmpty() && iterations < timeout) {
-        var pathNode : PathNode = frontier.dequeue();
-        var innerNode : Node = pathNode.innerNode;
-
-        // Do not proceed if visited previously
-        if (!visited.add(innerNode)) {
-            continue;
-        }
-
-        if (goal(innerNode)) {
-            // Construct a SearchResult by backtracing
-            var reversePath : Node[] = [];
-            var backtraceNode : PathNode = pathNode;
-            do {
-                reversePath.push(backtraceNode.innerNode);
-            } while ((backtraceNode = backtraceNode.parent) != null)
-            return {
-                path: reversePath.reverse(),
-                cost: pathNode.cost
-            };
-        }
-
-        // Add connected nodes
-        for (var edge of graph.outgoingEdges(innerNode)) {
-            var nextNode = edge.to;
-            frontier.add({
-                parent: pathNode,
-                innerNode: nextNode,
-                cost: pathNode.cost + edge.cost
-            });
-        }
-        iterations++;
-    }
-    // No path could be found
-    return null;
-}
->>>>>>> 6b7d46d9
 
     // Keep track of visited nodes and the frontier
     var visited  = new collections.Set<Node>();
@@ -147,22 +85,21 @@
     while (!frontier.isEmpty()) {
         var item = frontier.dequeue();
 
-        // Only do work if the node is the frontier has not already been visited
-        if (visited.add(item.currNode)) {
-            if (timeout-- < 0) { break; }
-            // We found the goal node, reconstruct the path there
-            if (goal(item.currNode)) { return item.path(); }
+        // Skip if the node has already been visited
+        if (!visited.add(item.currNode)) { continue; }
+        if (timeout-- < 0) { break; }
+        // We found the goal node, reconstruct the path there
+        if (goal(item.currNode)) { return item.path(); }
 
-            // Add nodes connected to outgoing edges to the frontier
-            for (var edge of graph.outgoingEdges(item.currNode)) {
-                if (!visited.contains(edge.to)) {
-                    frontier.enqueue(new FrontierItem(edge.to, item, item.cost + edge.cost));
-                }
+        // Add nodes connected to outgoing edges to the frontier
+        for (var edge of graph.outgoingEdges(item.currNode)) {
+            if (!visited.contains(edge.to)) {
+                frontier.enqueue(new FrontierItem(edge.to, item, item.cost + edge.cost));
             }
         }
     }
     // No path was found, return undefined
-    return void 0;
+    return undefined;
 }
 
 //////////////////////////////////////////////////////////////////////
